[package]
name = "darklua"
version = "0.15.0"
authors = ["jeparlefrancais <jeparlefrancais21@gmail.com>"]
edition = "2018"
readme = "README.md"
description = "Transform Lua scripts"
repository = "https://github.com/seaofvoices/darklua"
homepage = "https://darklua.com"
license = "MIT"
keywords = ["lua", "obsfucation", "minify"]
exclude = ["site"]

[badges]
github = { repository = "seaofvoices/darklua" }

[lib]
name = "darklua_core"
path = "src/lib.rs"

[[bin]]
name = "darklua"
path = "src/bin.rs"

[features]
tracing = ["dep:tracing"]

[dependencies]
anstyle = "1.0.10"
clap = { version = "4.5.23", features = ["derive"] }
durationfmt = "0.1.1"
elsa = "1.10.0"
env_logger = "0.11.5"
full_moon = { version = "1.0.0", features = ["roblox"] }
indexmap = "2.7.0"
json5 = "0.4.1"
<<<<<<< HEAD
lazy_static = "1.4.0"
log = "0.4.20"
pathdiff = "0.2.1"
pest = "2.7.5"
pest_derive = { version = "2.7.5", features = ["grammar-extras"] }
=======
log = "0.4.22"
pathdiff = "0.2.3"
petgraph = "0.6.5"
regex = "1.11.1"
>>>>>>> eebf917f
serde = { version = "1.0", features = ["derive"] }
serde_json = "1.0.134"
serde_yaml = "0.9.33"
toml = "0.8.19"
tracing = { version = "0.1", optional = true }
wax = "0.5.0"
xxhash-rust = { version = "0.8.12", features = ["xxh3"] }

[dev-dependencies]
assert_cmd = "2.0.16"
criterion = { version = "0.5.1", features = ["html_reports"] }
include_dir = "0.7.4"
insta = { version = "1.36.1", features = ["json", "filters"] }
paste = "1.0.15"
pretty_assertions = "1.4.1"
rand = "0.8.5"
rand_distr = "0.4.3"
serde_bytes = "0.11.15"
tempfile = "3.14.0"
tracing-subscriber = "0.3.18"
tracing-tracy = "0.11.0"

[target.'cfg(target_arch = "wasm32")'.dependencies]
web-time = "1.1.0"

[target.'cfg(not(target_arch = "wasm32"))'.dependencies]
ctrlc = { version = "3.4.5", features = ["termination"] }
notify = "7.0.0"
notify-debouncer-full = "0.4.0"

# This is needed because when runnin `cargo test`, the library and its
# dependencies are build with the `dev` profile. To make sure full_moon
# does not stack overflow when parsing complex code, it needs to be compiled
# at optimization level 3 (which is what release mode uses)
# Info about profiles can be found there:
#     https://doc.rust-lang.org/cargo/reference/profiles.html
[profile.dev.package.full_moon]
opt-level = 3

[[bench]]
name = "process_bench"
harness = false

[[bench]]
name = "parse_bench"
harness = false

[lints.rust]
unexpected_cfgs = { level = "warn", check-cfg = ['cfg(coverage)'] }<|MERGE_RESOLUTION|>--- conflicted
+++ resolved
@@ -34,18 +34,13 @@
 full_moon = { version = "1.0.0", features = ["roblox"] }
 indexmap = "2.7.0"
 json5 = "0.4.1"
-<<<<<<< HEAD
 lazy_static = "1.4.0"
-log = "0.4.20"
-pathdiff = "0.2.1"
+log = "0.4.22"
+pathdiff = "0.2.3"
 pest = "2.7.5"
 pest_derive = { version = "2.7.5", features = ["grammar-extras"] }
-=======
-log = "0.4.22"
-pathdiff = "0.2.3"
 petgraph = "0.6.5"
 regex = "1.11.1"
->>>>>>> eebf917f
 serde = { version = "1.0", features = ["derive"] }
 serde_json = "1.0.134"
 serde_yaml = "0.9.33"
